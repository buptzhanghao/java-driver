/*
 *      Copyright (C) 2012 DataStax Inc.
 *
 *   Licensed under the Apache License, Version 2.0 (the "License");
 *   you may not use this file except in compliance with the License.
 *   You may obtain a copy of the License at
 *
 *      http://www.apache.org/licenses/LICENSE-2.0
 *
 *   Unless required by applicable law or agreed to in writing, software
 *   distributed under the License is distributed on an "AS IS" BASIS,
 *   WITHOUT WARRANTIES OR CONDITIONS OF ANY KIND, either express or implied.
 *   See the License for the specific language governing permissions and
 *   limitations under the License.
 */
package com.datastax.driver.core;

import java.util.*;

import com.google.common.base.Predicate;
import com.google.common.collect.ImmutableMap;
import com.google.common.collect.Iterables;
import org.slf4j.Logger;
import org.slf4j.LoggerFactory;

/**
 * Describes a Table.
 */
public class TableMetadata {

    private static final Logger logger = LoggerFactory.getLogger(TableMetadata.class);

    static final String CF_NAME                      = "columnfamily_name";
    private static final String CF_ID                = "cf_id";

    private static final String KEY_VALIDATOR        = "key_validator";
    private static final String COMPARATOR           = "comparator";
    private static final String VALIDATOR            = "default_validator";

    private static final String KEY_ALIASES          = "key_aliases";
    private static final String COLUMN_ALIASES       = "column_aliases";
    private static final String VALUE_ALIAS          = "value_alias";

    private static final String DEFAULT_KEY_ALIAS    = "key";
    private static final String DEFAULT_COLUMN_ALIAS = "column";
    private static final String DEFAULT_VALUE_ALIAS  = "value";

    private static final Comparator<ColumnMetadata> columnMetadataComparator = new Comparator<ColumnMetadata>() {
        public int compare(ColumnMetadata c1, ColumnMetadata c2) {
            return c1.getName().compareTo(c2.getName());
        }
    };

    private final KeyspaceMetadata keyspace;
    private final String name;
    private final UUID id;
    private final List<ColumnMetadata> partitionKey;
    private final List<ColumnMetadata> clusteringColumns;
    private final Map<String, ColumnMetadata> columns;
    private final Options options;
    private final List<Order> clusteringOrder;

    private final VersionNumber cassandraVersion;

    /**
     * Clustering orders.
     * <p>
     * This is used by {@link #getClusteringOrder} to indicate the clustering
     * order of a table.
     */
    public static enum Order {
        ASC, DESC;

        static final Predicate<Order> isAscending = new Predicate<Order>() {
            public boolean apply(Order o) {
                return o == ASC;
            }
        };
    }

    private TableMetadata(KeyspaceMetadata keyspace,
                          String name,
                          UUID id,
                          List<ColumnMetadata> partitionKey,
                          List<ColumnMetadata> clusteringColumns,
                          LinkedHashMap<String, ColumnMetadata> columns,
                          Options options,
                          List<Order> clusteringOrder,
                          VersionNumber cassandraVersion) {
        this.keyspace = keyspace;
        this.name = name;
        this.id = id;
        this.partitionKey = partitionKey;
        this.clusteringColumns = clusteringColumns;
        this.columns = columns;
        this.options = options;
        this.clusteringOrder = clusteringOrder;
        this.cassandraVersion = cassandraVersion;
    }

    static TableMetadata build(KeyspaceMetadata ksm, Row row, Map<String, ColumnMetadata.Raw> rawCols, VersionNumber cassandraVersion) {

        String name = row.getString(CF_NAME);
        UUID id = (cassandraVersion.getMajor() > 2 || (cassandraVersion.getMajor() == 2 && cassandraVersion.getMinor() >= 1))
                ? row.getUUID(CF_ID)
                : null;

        CassandraTypeParser.ParseResult keyValidator = CassandraTypeParser.parseWithComposite(row.getString(KEY_VALIDATOR));
        CassandraTypeParser.ParseResult comparator = CassandraTypeParser.parseWithComposite(row.getString(COMPARATOR));
        List<String> columnAliases = cassandraVersion.getMajor() >= 2 || row.getString(COLUMN_ALIASES) == null
                                   ? Collections.<String>emptyList()
                                   : SimpleJSONParser.parseStringList(row.getString(COLUMN_ALIASES));

        int clusteringSize = findClusteringSize(comparator, rawCols.values(), columnAliases, cassandraVersion);
        boolean isDense = clusteringSize != comparator.types.size() - 1;
        boolean isCompact = isDense || !comparator.isComposite;

        List<ColumnMetadata> partitionKey = nullInitializedList(keyValidator.types.size());
        List<ColumnMetadata> clusteringColumns = nullInitializedList(clusteringSize);
        List<Order> clusteringOrder = nullInitializedList(clusteringSize);
        // We use a linked hashmap because we will keep this in the order of a 'SELECT * FROM ...'.
        LinkedHashMap<String, ColumnMetadata> columns = new LinkedHashMap<String, ColumnMetadata>();


        Options options = null;
        try {
            options = new Options(row, isCompact, cassandraVersion);
        } catch (RuntimeException e) {
            // See ControlConnection#refreshSchema for why we'd rather not probably this further. Since table options is one thing
            // that tends to change often in Cassandra, it's worth special casing this.
            logger.error(String.format("Error parsing schema options for table %s.%s: "
                                       + "Cluster.getMetadata().getKeyspace(\"%s\").getTable(\"%s\").getOptions() will return null",
                                       ksm.getName(), name, ksm.getName(), name), e);
        }

        TableMetadata tm = new TableMetadata(ksm, name, id, partitionKey, clusteringColumns, columns, options, clusteringOrder, cassandraVersion);

        // We use this temporary set just so non PK columns are added in lexicographical order, which is the one of a
        // 'SELECT * FROM ...'
        Set<ColumnMetadata> otherColumns = new TreeSet<ColumnMetadata>(columnMetadataComparator);

        if (cassandraVersion.getMajor() < 2) {
            // In C* 1.2, only the REGULAR columns are in the columns schema table, so we need to add the names from
            // the aliases (and make sure we handle default aliases).
            List<String> keyAliases = row.getString(KEY_ALIASES) == null
                                    ? Collections.<String>emptyList()
                                    : SimpleJSONParser.parseStringList(row.getString(KEY_ALIASES));
            for (int i = 0; i < partitionKey.size(); i++) {
                String alias = keyAliases.size() > i ? keyAliases.get(i) : (i == 0 ? DEFAULT_KEY_ALIAS : DEFAULT_KEY_ALIAS + (i + 1));
                partitionKey.set(i, ColumnMetadata.forAlias(tm, alias, keyValidator.types.get(i)));
            }

            for (int i = 0; i < clusteringSize; i++) {
                String alias = columnAliases.size() > i ? columnAliases.get(i) : DEFAULT_COLUMN_ALIAS + (i + 1);
                clusteringColumns.set(i, ColumnMetadata.forAlias(tm, alias, comparator.types.get(i)));
                clusteringOrder.set(i, comparator.reversed.get(i) ? Order.DESC : Order.ASC);
            }

            // We have a value alias if we're dense
            if (isDense) {
                String alias = row.isNull(VALUE_ALIAS) ? DEFAULT_VALUE_ALIAS : row.getString(VALUE_ALIAS);
                DataType type = CassandraTypeParser.parseOne(row.getString(VALIDATOR));
                otherColumns.add(ColumnMetadata.forAlias(tm, alias, type));
            }
        }

        for (ColumnMetadata.Raw rawCol : rawCols.values()) {
            ColumnMetadata col = ColumnMetadata.fromRaw(tm, rawCol);
            switch (rawCol.kind) {
                case PARTITION_KEY:
                    partitionKey.set(rawCol.componentIndex, col);
                    break;
                case CLUSTERING_KEY:
                    clusteringColumns.set(rawCol.componentIndex, col);
                    clusteringOrder.set(rawCol.componentIndex, rawCol.isReversed ? Order.DESC : Order.ASC);
                    break;
                default:
                    otherColumns.add(col);
                    break;
            }
        }

        for (ColumnMetadata c : partitionKey)
            columns.put(c.getName(), c);
        for (ColumnMetadata c : clusteringColumns)
            columns.put(c.getName(), c);
        for (ColumnMetadata c : otherColumns)
            columns.put(c.getName(), c);

        ksm.add(tm);
        return tm;
    }

    private static int findClusteringSize(CassandraTypeParser.ParseResult comparator,
                                          Collection<ColumnMetadata.Raw> cols,
                                          List<String> columnAliases,
                                          VersionNumber cassandraVersion) {
        // In 2.0, this is relatively easy, we just find the biggest 'componentIndex' amongst the clustering columns.
        // For 1.2 however, this is slightly more subtle: we need to infer it based on whether the comparator is composite or not, and whether we have
        // regular columns or not.
        if (cassandraVersion.getMajor() >= 2) {
            int maxId = -1;
            for (ColumnMetadata.Raw col : cols)
                if (col.kind == ColumnMetadata.Raw.Kind.CLUSTERING_KEY)
                    maxId = Math.max(maxId, col.componentIndex);
            return maxId + 1;
        } else {
            int size = comparator.types.size();
            if (comparator.isComposite)
                return !comparator.collections.isEmpty() || (columnAliases.size() == size - 1 && comparator.types.get(size - 1).equals(DataType.text())) ? size - 1 : size;
            else
                // We know cols only has the REGULAR ones for 1.2
                return !columnAliases.isEmpty() || cols.isEmpty() ? size : 0;
        }
    }

    private static <T> List<T> nullInitializedList(int size) {
        List<T> l = new ArrayList<T>(size);
        for (int i = 0; i < size; ++i)
            l.add(null);
        return l;
    }

    /**
     * Returns the name of this table.
     *
     * @return the name of this CQL table.
     */
    public String getName() {
        return name;
    }

    /**
     * Returns the unique id of this table.
     * <p>
     * Note: this id is available in Cassandra 2.1 and above. It will be
     * {@code null} for earlier versions.
     *
     * @return the unique id of the table.
     */
    public UUID getId() {
        return id;
    }

    /**
     * Returns the keyspace this table belong to.
     *
     * @return the keyspace metadata of the keyspace this table belong to.
     */
    public KeyspaceMetadata getKeyspace() {
        return keyspace;
    }

    /**
     * Returns metadata on a column of this table.
     *
     * @param name the name of the column to retrieve ({@code name} will be
     * interpreted as a case-insensitive identifier unless enclosed in double-quotes,
     * see {@link Metadata#quote}).
     * @return the metadata for the {@code name} column if it exists, or
     * {@code null} otherwise.
     */
    public ColumnMetadata getColumn(String name) {
        return columns.get(Metadata.handleId(name));
    }

    /**
     * Returns a list containing all the columns of this table.
     *
     * The order of the columns in the list is consistent with
     * the order of the columns returned by a {@code SELECT * FROM thisTable}:
     * the first column is the partition key, next are the clustering
     * columns in their defined order, and then the rest of the
     * columns follow in alphabetic order.
     *
     * @return a list containing the metadata for the columns of this table.
     */
    public List<ColumnMetadata> getColumns() {
        return new ArrayList<ColumnMetadata>(columns.values());
    }

    /**
     * Returns the list of columns composing the primary key for this table.
     *
     * A table will always at least have a partition key (that
     * may itself be one or more columns), so the returned list at least
     * has one element.
     *
     * @return the list of columns composing the primary key for this table.
     */
    public List<ColumnMetadata> getPrimaryKey() {
        List<ColumnMetadata> pk = new ArrayList<ColumnMetadata>(partitionKey.size() + clusteringColumns.size());
        pk.addAll(partitionKey);
        pk.addAll(clusteringColumns);
        return pk;
    }

    /**
     * Returns the list of columns composing the partition key for this table.
     *
     * A table always has a partition key so the returned list has
     * at least one element.
     *
     * @return the list of columns composing the partition key for this table.
     */
    public List<ColumnMetadata> getPartitionKey() {
        return Collections.unmodifiableList(partitionKey);
    }

    /**
     * Returns the list of clustering columns for this table.
     *
     * @return the list of clustering columns for this table.
     * If there is no clustering columns, an empty list is returned.
     */
    public List<ColumnMetadata> getClusteringColumns() {
        return Collections.unmodifiableList(clusteringColumns);
    }

    /**
     * Returns the clustering order for this table.
     * <p>
     * The returned contains the clustering order of each clustering column. The
     * {@code i}th element of the result correspond to the order (ascending or
     * descending) of the {@code i}th clustering column (see
     * {@link #getClusteringColumns}). Note that a table defined without any
     * particular clustering order is equivalent to one for which all the
     * clustering key are in ascending order.
     *
     * @return a list with the clustering order for each clustering column.
     */
    public List<Order> getClusteringOrder() {
        return clusteringOrder;
    }

    /**
     * Returns the options for this table.
     *
     * @return the options for this table.
     */
    public Options getOptions() {
        return options;
    }

    void add(ColumnMetadata column) {
        columns.put(column.getName(), column);
    }

    /**
     * Returns a {@code String} containing CQL queries representing this
     * table and the index on it.
     * <p>
     * In other words, this method returns the queries that would allow you to
     * recreate the schema of this table, along with the index defined on
     * columns of this table.
     * <p>
     * Note that the returned String is formatted to be human readable (for
     * some definition of human readable at least).
     *
     * @return the CQL queries representing this table schema as a {code
     * String}.
     */
    public String exportAsString() {
        StringBuilder sb = new StringBuilder();

        sb.append(asCQLQuery(true));

        for (ColumnMetadata column : columns.values()) {
            ColumnMetadata.IndexMetadata index = column.getIndex();
            if (index == null)
                continue;

            sb.append('\n').append(index.asCQLQuery());
        }
        return sb.toString();
    }

    /**
     * Returns a CQL query representing this table.
     * <p>
     * This method returns a single 'CREATE TABLE' query with the options
     * corresponding to this table definition.
     * <p>
     * Note that the returned string is a single line; the returned query
     * is not formatted in any way.
     *
     * @return the 'CREATE TABLE' query corresponding to this table.
     * @see #exportAsString
     */
    public String asCQLQuery() {
        return asCQLQuery(false);
    }

    private String asCQLQuery(boolean formatted) {
        StringBuilder sb = new StringBuilder();

        sb.append("CREATE TABLE ").append(Metadata.escapeId(keyspace.getName())).append('.').append(Metadata.escapeId(name)).append(" (");
        newLine(sb, formatted);
        for (ColumnMetadata cm : columns.values())
            newLine(sb.append(spaces(4, formatted)).append(cm).append(','), formatted);

        // PK
        sb.append(spaces(4, formatted)).append("PRIMARY KEY (");
        if (partitionKey.size() == 1) {
            sb.append(partitionKey.get(0).getName());
        } else {
            sb.append('(');
            boolean first = true;
            for (ColumnMetadata cm : partitionKey) {
                if (first) first = false; else sb.append(", ");
                sb.append(Metadata.escapeId(cm.getName()));
            }
            sb.append(')');
        }
        for (ColumnMetadata cm : clusteringColumns)
            sb.append(", ").append(Metadata.escapeId(cm.getName()));
        sb.append(')');
        newLine(sb, formatted);
        // end PK

        // Options
        sb.append(") WITH ");

        if (options.isCompactStorage)
            and(sb.append("COMPACT STORAGE"), formatted);
        if (!Iterables.all(clusteringOrder, Order.isAscending))
            and(appendClusteringOrder(sb), formatted);
        sb.append("read_repair_chance = ").append(options.readRepair);
        and(sb, formatted).append("dclocal_read_repair_chance = ").append(options.localReadRepair);
        if (cassandraVersion.getMajor() < 2 || (cassandraVersion.getMajor() == 2 && cassandraVersion.getMinor() == 0))
            and(sb, formatted).append("replicate_on_write = ").append(options.replicateOnWrite);
        and(sb, formatted).append("gc_grace_seconds = ").append(options.gcGrace);
        and(sb, formatted).append("bloom_filter_fp_chance = ").append(options.bfFpChance);
        if (cassandraVersion.getMajor() < 2 || cassandraVersion.getMajor() == 2 && cassandraVersion.getMinor() < 1)
            and(sb, formatted).append("caching = '").append(options.caching.get("keys")).append('\'');
        else
            and(sb, formatted).append("caching = ").append(formatOptionMap(options.caching));
        if (options.comment != null)
            and(sb, formatted).append("comment = '").append(options.comment).append('\'');
        and(sb, formatted).append("compaction = ").append(formatOptionMap(options.compaction));
        and(sb, formatted).append("compression = ").append(formatOptionMap(options.compression));
        if (cassandraVersion.getMajor() >= 2) {
            and(sb, formatted).append("default_time_to_live = ").append(options.defaultTTL);
            and(sb, formatted).append("speculative_retry = '").append(options.speculativeRetry).append('\'');
            if (options.indexInterval != null)
                and(sb, formatted).append("index_interval = ").append(options.indexInterval);
        }
        if (cassandraVersion.getMajor() > 2 || (cassandraVersion.getMajor() == 2 && cassandraVersion.getMinor() >= 1)) {
            and(sb, formatted).append("min_index_interval = ").append(options.minIndexInterval);
            and(sb, formatted).append("max_index_interval = ").append(options.maxIndexInterval);
        }
        sb.append(';');
        return sb.toString();
    }

    @Override
    public String toString() {
        return asCQLQuery();
    }

    private StringBuilder appendClusteringOrder(StringBuilder sb) {
        sb.append("CLUSTERING ORDER BY (");
        for (int i = 0; i < clusteringColumns.size(); i++) {
            if (i > 0) sb.append(", ");
            sb.append(clusteringColumns.get(i).getName()).append(' ').append(clusteringOrder.get(i));
        }
        return sb.append(')');
    }

    private static String formatOptionMap(Map<String, String> m) {
        StringBuilder sb = new StringBuilder();
        sb.append("{ ");
        boolean first = true;
        for (Map.Entry<String, String> entry : m.entrySet()) {
            if (first) first = false; else sb.append(", ");
            sb.append('\'').append(entry.getKey()).append('\'');
            sb.append(" : ");
            try {
                sb.append(Integer.parseInt(entry.getValue()));
            } catch (NumberFormatException e) {
                sb.append('\'').append(entry.getValue()).append('\'');
            }
        }
        sb.append(" }");
        return sb.toString();
    }

    private StringBuilder and(StringBuilder sb, boolean formatted) {
        return newLine(sb, formatted).append(spaces(2, formatted)).append(" AND ");
    }

    static String spaces(int n, boolean formatted) {
        if (!formatted)
            return "";

        StringBuilder sb = new StringBuilder();
        for (int i = 0; i < n; i++)
            sb.append(' ');

        return sb.toString();
    }

    static StringBuilder newLine(StringBuilder sb, boolean formatted) {
        if (formatted)
            sb.append('\n');
        return sb;
    }

    public static class Options {

        private static final String COMMENT                     = "comment";
        private static final String READ_REPAIR                 = "read_repair_chance";
        private static final String LOCAL_READ_REPAIR           = "local_read_repair_chance";
        private static final String REPLICATE_ON_WRITE          = "replicate_on_write";
        private static final String GC_GRACE                    = "gc_grace_seconds";
        private static final String BF_FP_CHANCE                = "bloom_filter_fp_chance";
        private static final String CACHING                     = "caching";
        private static final String COMPACTION_CLASS            = "compaction_strategy_class";
        private static final String COMPACTION_OPTIONS          = "compaction_strategy_options";
        private static final String MIN_COMPACTION_THRESHOLD    = "min_compaction_threshold";
        private static final String MAX_COMPACTION_THRESHOLD    = "max_compaction_threshold";
        private static final String POPULATE_CACHE_ON_FLUSH     = "populate_io_cache_on_flush";
        private static final String COMPRESSION_PARAMS          = "compression_parameters";
        private static final String MEMTABLE_FLUSH_PERIOD_MS    = "memtable_flush_period_in_ms";
        private static final String DEFAULT_TTL                 = "default_time_to_live";
        private static final String SPECULATIVE_RETRY           = "speculative_retry";
        private static final String INDEX_INTERVAL              = "index_interval";
        private static final String MIN_INDEX_INTERVAL          = "min_index_interval";
        private static final String MAX_INDEX_INTERVAL          = "max_index_interval";

        private static final boolean DEFAULT_REPLICATE_ON_WRITE = true;
        private static final double DEFAULT_BF_FP_CHANCE = 0.01;
        private static final boolean DEFAULT_POPULATE_CACHE_ON_FLUSH = false;
        private static final int DEFAULT_MEMTABLE_FLUSH_PERIOD = 0;
        private static final int DEFAULT_DEFAULT_TTL = 0;
        private static final String DEFAULT_SPECULATIVE_RETRY = "NONE";
        private static final int DEFAULT_INDEX_INTERVAL = 128;
        private static final int DEFAULT_MIN_INDEX_INTERVAL = 128;
        private static final int DEFAULT_MAX_INDEX_INTERVAL = 2048;

        private final boolean isCompactStorage;

        private final String comment;
        private final double readRepair;
        private final double localReadRepair;
        private final boolean replicateOnWrite;
        private final int gcGrace;
        private final double bfFpChance;
        private final Map<String, String> caching;
        private final boolean populateCacheOnFlush;
        private final int memtableFlushPeriodMs;
        private final int defaultTTL;
        private final String speculativeRetry;
        private final Integer indexInterval;
        private final Integer minIndexInterval;
        private final Integer maxIndexInterval;
        private final Map<String, String> compaction = new HashMap<String, String>();
        private final Map<String, String> compression = new HashMap<String, String>();

        Options(Row row, boolean isCompactStorage, VersionNumber version) {
            this.isCompactStorage = isCompactStorage;
            this.comment = isNullOrAbsent(row, COMMENT) ? "" : row.getString(COMMENT);
            this.readRepair = row.getDouble(READ_REPAIR);
            this.localReadRepair = row.getDouble(LOCAL_READ_REPAIR);
<<<<<<< HEAD
            boolean is210OrMore = version.getMajor() > 2 || (version.getMajor() == 2 && version.getMinor() >= 1);
            this.replicateOnWrite = is210OrMore || row.isNull(REPLICATE_ON_WRITE) ? true : row.getBool(REPLICATE_ON_WRITE);
            this.gcGrace = row.getInt(GC_GRACE);
            this.bfFpChance = row.isNull(BF_FP_CHANCE) ? DEFAULT_BF_FP_CHANCE : row.getDouble(BF_FP_CHANCE);
            this.caching = is210OrMore
                         ? SimpleJSONParser.parseStringMap(row.getString(CACHING))
                         : ImmutableMap.of("keys", row.getString(CACHING));
            this.populateCacheOnFlush = row.isNull(POPULATE_CACHE_ON_FLUSH) ? DEFAULT_POPULATE_CACHE_ON_FLUSH : row.getBool(POPULATE_CACHE_ON_FLUSH);
            this.memtableFlushPeriodMs = version.getMajor() < 2 || row.isNull(MEMTABLE_FLUSH_PERIOD_MS) ? DEFAULT_MEMTABLE_FLUSH_PERIOD : row.getInt(MEMTABLE_FLUSH_PERIOD_MS);
            this.defaultTTL = version.getMajor() < 2 || row.isNull(DEFAULT_TTL) ? DEFAULT_DEFAULT_TTL : row.getInt(DEFAULT_TTL);
            this.speculativeRetry = version.getMajor() < 2 || row.isNull(SPECULATIVE_RETRY) ? DEFAULT_SPECULATIVE_RETRY : row.getString(SPECULATIVE_RETRY);

            if (version.getMajor() >= 2 && !is210OrMore)
                this.indexInterval = row.isNull(INDEX_INTERVAL) ? DEFAULT_INDEX_INTERVAL : row.getInt(INDEX_INTERVAL);
            else
                this.indexInterval = null;

            if (is210OrMore) {
                this.minIndexInterval = row.isNull(MIN_INDEX_INTERVAL)
                                      ? DEFAULT_MIN_INDEX_INTERVAL
                                      : row.getInt(MIN_INDEX_INTERVAL);
                this.maxIndexInterval = row.isNull(MAX_INDEX_INTERVAL)
                                      ? DEFAULT_MAX_INDEX_INTERVAL
                                      : row.getInt(MAX_INDEX_INTERVAL);
            } else {
                this.minIndexInterval = null;
                this.maxIndexInterval = null;
            }
=======
            this.replicateOnWrite = (version.getMajor() > 2 || (version.getMajor() == 2 && version.getMinor() >= 1)) || isNullOrAbsent(row, REPLICATE_ON_WRITE) ? DEFAULT_REPLICATE_ON_WRITE : row.getBool(REPLICATE_ON_WRITE);
            this.gcGrace = row.getInt(GC_GRACE);
            this.bfFpChance = isNullOrAbsent(row, BF_FP_CHANCE) ? DEFAULT_BF_FP_CHANCE : row.getDouble(BF_FP_CHANCE);
            this.caching = row.getString(CACHING);
            this.populateCacheOnFlush = isNullOrAbsent(row, POPULATE_CACHE_ON_FLUSH) ? DEFAULT_POPULATE_CACHE_ON_FLUSH : row.getBool(POPULATE_CACHE_ON_FLUSH);
            this.memtableFlushPeriodMs = version.getMajor() < 2 || isNullOrAbsent(row, MEMTABLE_FLUSH_PERIOD_MS) ? DEFAULT_MEMTABLE_FLUSH_PERIOD : row.getInt(MEMTABLE_FLUSH_PERIOD_MS);
            this.defaultTTL = version.getMajor() < 2 || isNullOrAbsent(row, DEFAULT_TTL) ? DEFAULT_DEFAULT_TTL : row.getInt(DEFAULT_TTL);
            this.speculativeRetry = version.getMajor() < 2 || isNullOrAbsent(row, SPECULATIVE_RETRY) ? DEFAULT_SPECULATIVE_RETRY : row.getString(SPECULATIVE_RETRY);
            this.indexInterval = version.getMajor() < 2 || isNullOrAbsent(row, INDEX_INTERVAL) ? DEFAULT_INDEX_INTERVAL : row.getInt(INDEX_INTERVAL);
>>>>>>> 9a4a2070

            this.compaction.put("class", row.getString(COMPACTION_CLASS));
            this.compaction.putAll(SimpleJSONParser.parseStringMap(row.getString(COMPACTION_OPTIONS)));

            this.compression.putAll(SimpleJSONParser.parseStringMap(row.getString(COMPRESSION_PARAMS)));
        }

        private static boolean isNullOrAbsent(Row row, String name) {
            return row.getColumnDefinitions().getIndexOf(name) < 0
                   || row.isNull(name);
        }

        /**
         * Returns whether the table uses the {@code COMPACT STORAGE} option.
         *
         * @return whether the table uses the {@code COMPACT STORAGE} option.
         */
        public boolean isCompactStorage() {
            return isCompactStorage;
        }

        /**
         * Returns the commentary set for this table.
         *
         * @return the commentary set for this table, or {@code null} if noe has been set.
         */
        public String getComment() {
            return comment;
        }

        /**
         * Returns the chance with which a read repair is triggered for this table.
         *
         * @return the read repair change set for table (in [0.0, 1.0]).
         */
        public double getReadRepairChance() {
            return readRepair;
        }

        /**
         * Returns the cluster local read repair chance set for this table.
         *
         * @return the local read repair change set for table (in [0.0, 1.0]).
         */
        public double getLocalReadRepairChance() {
            return localReadRepair;
        }

        /**
         * Returns whether replicateOnWrite is set for this table.
         *
         * This is only meaningful for tables holding counters.
         *
         * @return whether replicateOnWrite is set for this table.
         */
        public boolean getReplicateOnWrite() {
            return replicateOnWrite;
        }

        /**
         * Returns the tombstone garbage collection grace time in seconds for this table.
         *
         * @return the tombstone garbage collection grace time in seconds for this table.
         */
        public int getGcGraceInSeconds() {
            return gcGrace;
        }

        /**
         * Returns the false positive chance for the Bloom filter of this table.
         *
         * @return the Bloom filter false positive chance for this table (in [0.0, 1.0]).
         */
        public double getBloomFilterFalsePositiveChance() {
            return bfFpChance;
        }

        /**
         * Returns the caching options for this table.
         *
         * @return the caching options for this table.
         */
        public Map<String, String> getCaching() {
            return caching;
        }

        /**
         * Whether the populate I/O cache on flush is set on this table.
         *
         * @return whether the populate I/O cache on flush is set on this table.
         */
        public boolean getPopulateIOCacheOnFlush() {
            return populateCacheOnFlush;
        }

        /*
         * Returns the memtable flush period (in milliseconds) option for this table.
         * <p>
         * Note: this option is not available in Cassandra 1.2 and will return 0 (no periodic
         * flush) when connected to 1.2 nodes.
         *
         * @return the memtable flush period option for this table or 0 if no
         * periodic flush is configured.
         */
        public int getMemtableFlushPeriodInMs() {
            return memtableFlushPeriodMs;
        }

        /**
         * Returns the default TTL for this table.
         * <p>
         * Note: this option is not available in Cassandra 1.2 and will return 0 (no default
         * TTL) when connected to 1.2 nodes.
         *
         * @return the default TTL for this table or 0 if no default TTL is
         * configured.
         */
        public int getDefaultTimeToLive() {
            return defaultTTL;
        }

        /**
         * Returns the speculative retry option for this table.
         * <p>
         * Note: this option is not available in Cassandra 1.2 and will return "NONE" (no
         * speculative retry) when connected to 1.2 nodes.
         *
         * @return the speculative retry option this table.
         */
        public String getSpeculativeRetry() {
            return speculativeRetry;
        }

        /**
         * Returns the index interval option for this table.
         * <p>
         * Note: this option is not available in Cassandra 1.2 (more precisely, it is not
         * configurable per-table) and will return 128 (the default index interval) when
         * connected to 1.2 nodes. It is deprecated in Cassandra 2.1 and above, and will
         * therefore return {@code null} for 2.1 nodes.
         *
         * @return the index interval option for this table.
         */
        public Integer getIndexInterval() {
            return indexInterval;
        }

        /**
         * Returns the minimum index interval option for this table.
         * <p>
         * Note: this option is available in Cassandra 2.1 and above, and will return
         * {@code null} for earlier versions.
         *
         * @return the minimum index interval option for this table.
         */
        public Integer getMinIndexInterval() {
            return minIndexInterval;
        }

        /**
         * Returns the maximum index interval option for this table.
         * <p>
         * Note: this option is available in Cassandra 2.1 and above, and will return
         * {@code null} for earlier versions.
         *
         * @return the maximum index interval option for this table.
         */
        public Integer getMaxIndexInterval() {
            return maxIndexInterval;
        }

        /**
         * Returns the compaction options for this table.
         *
         * @return a map containing the compaction options for this table.
         */
        public Map<String, String> getCompaction() {
            return new HashMap<String, String>(compaction);
        }

        /**
         * Returns the compression options for this table.
         *
         * @return a map containing the compression options for this table.
         */
        public Map<String, String> getCompression() {
            return new HashMap<String, String>(compression);
        }
    }
}<|MERGE_RESOLUTION|>--- conflicted
+++ resolved
@@ -562,46 +562,34 @@
             this.comment = isNullOrAbsent(row, COMMENT) ? "" : row.getString(COMMENT);
             this.readRepair = row.getDouble(READ_REPAIR);
             this.localReadRepair = row.getDouble(LOCAL_READ_REPAIR);
-<<<<<<< HEAD
             boolean is210OrMore = version.getMajor() > 2 || (version.getMajor() == 2 && version.getMinor() >= 1);
-            this.replicateOnWrite = is210OrMore || row.isNull(REPLICATE_ON_WRITE) ? true : row.getBool(REPLICATE_ON_WRITE);
+            this.replicateOnWrite = is210OrMore || isNullOrAbsent(row, REPLICATE_ON_WRITE) ? DEFAULT_REPLICATE_ON_WRITE : row.getBool(REPLICATE_ON_WRITE);
             this.gcGrace = row.getInt(GC_GRACE);
-            this.bfFpChance = row.isNull(BF_FP_CHANCE) ? DEFAULT_BF_FP_CHANCE : row.getDouble(BF_FP_CHANCE);
+            this.bfFpChance = isNullOrAbsent(row, BF_FP_CHANCE) ? DEFAULT_BF_FP_CHANCE : row.getDouble(BF_FP_CHANCE);
             this.caching = is210OrMore
                          ? SimpleJSONParser.parseStringMap(row.getString(CACHING))
                          : ImmutableMap.of("keys", row.getString(CACHING));
-            this.populateCacheOnFlush = row.isNull(POPULATE_CACHE_ON_FLUSH) ? DEFAULT_POPULATE_CACHE_ON_FLUSH : row.getBool(POPULATE_CACHE_ON_FLUSH);
-            this.memtableFlushPeriodMs = version.getMajor() < 2 || row.isNull(MEMTABLE_FLUSH_PERIOD_MS) ? DEFAULT_MEMTABLE_FLUSH_PERIOD : row.getInt(MEMTABLE_FLUSH_PERIOD_MS);
-            this.defaultTTL = version.getMajor() < 2 || row.isNull(DEFAULT_TTL) ? DEFAULT_DEFAULT_TTL : row.getInt(DEFAULT_TTL);
-            this.speculativeRetry = version.getMajor() < 2 || row.isNull(SPECULATIVE_RETRY) ? DEFAULT_SPECULATIVE_RETRY : row.getString(SPECULATIVE_RETRY);
+            this.populateCacheOnFlush = isNullOrAbsent(row, POPULATE_CACHE_ON_FLUSH) ? DEFAULT_POPULATE_CACHE_ON_FLUSH : row.getBool(POPULATE_CACHE_ON_FLUSH);
+            this.memtableFlushPeriodMs = version.getMajor() < 2 || isNullOrAbsent(row, MEMTABLE_FLUSH_PERIOD_MS) ? DEFAULT_MEMTABLE_FLUSH_PERIOD : row.getInt(MEMTABLE_FLUSH_PERIOD_MS);
+            this.defaultTTL = version.getMajor() < 2 || isNullOrAbsent(row, DEFAULT_TTL) ? DEFAULT_DEFAULT_TTL : row.getInt(DEFAULT_TTL);
+            this.speculativeRetry = version.getMajor() < 2 || isNullOrAbsent(row, SPECULATIVE_RETRY) ? DEFAULT_SPECULATIVE_RETRY : row.getString(SPECULATIVE_RETRY);
 
             if (version.getMajor() >= 2 && !is210OrMore)
-                this.indexInterval = row.isNull(INDEX_INTERVAL) ? DEFAULT_INDEX_INTERVAL : row.getInt(INDEX_INTERVAL);
+                this.indexInterval = isNullOrAbsent(row, INDEX_INTERVAL) ? DEFAULT_INDEX_INTERVAL : row.getInt(INDEX_INTERVAL);
             else
                 this.indexInterval = null;
 
             if (is210OrMore) {
-                this.minIndexInterval = row.isNull(MIN_INDEX_INTERVAL)
+                this.minIndexInterval = isNullOrAbsent(row, MIN_INDEX_INTERVAL)
                                       ? DEFAULT_MIN_INDEX_INTERVAL
                                       : row.getInt(MIN_INDEX_INTERVAL);
-                this.maxIndexInterval = row.isNull(MAX_INDEX_INTERVAL)
+                this.maxIndexInterval = isNullOrAbsent(row, MAX_INDEX_INTERVAL)
                                       ? DEFAULT_MAX_INDEX_INTERVAL
                                       : row.getInt(MAX_INDEX_INTERVAL);
             } else {
                 this.minIndexInterval = null;
                 this.maxIndexInterval = null;
             }
-=======
-            this.replicateOnWrite = (version.getMajor() > 2 || (version.getMajor() == 2 && version.getMinor() >= 1)) || isNullOrAbsent(row, REPLICATE_ON_WRITE) ? DEFAULT_REPLICATE_ON_WRITE : row.getBool(REPLICATE_ON_WRITE);
-            this.gcGrace = row.getInt(GC_GRACE);
-            this.bfFpChance = isNullOrAbsent(row, BF_FP_CHANCE) ? DEFAULT_BF_FP_CHANCE : row.getDouble(BF_FP_CHANCE);
-            this.caching = row.getString(CACHING);
-            this.populateCacheOnFlush = isNullOrAbsent(row, POPULATE_CACHE_ON_FLUSH) ? DEFAULT_POPULATE_CACHE_ON_FLUSH : row.getBool(POPULATE_CACHE_ON_FLUSH);
-            this.memtableFlushPeriodMs = version.getMajor() < 2 || isNullOrAbsent(row, MEMTABLE_FLUSH_PERIOD_MS) ? DEFAULT_MEMTABLE_FLUSH_PERIOD : row.getInt(MEMTABLE_FLUSH_PERIOD_MS);
-            this.defaultTTL = version.getMajor() < 2 || isNullOrAbsent(row, DEFAULT_TTL) ? DEFAULT_DEFAULT_TTL : row.getInt(DEFAULT_TTL);
-            this.speculativeRetry = version.getMajor() < 2 || isNullOrAbsent(row, SPECULATIVE_RETRY) ? DEFAULT_SPECULATIVE_RETRY : row.getString(SPECULATIVE_RETRY);
-            this.indexInterval = version.getMajor() < 2 || isNullOrAbsent(row, INDEX_INTERVAL) ? DEFAULT_INDEX_INTERVAL : row.getInt(INDEX_INTERVAL);
->>>>>>> 9a4a2070
 
             this.compaction.put("class", row.getString(COMPACTION_CLASS));
             this.compaction.putAll(SimpleJSONParser.parseStringMap(row.getString(COMPACTION_OPTIONS)));
