# Datastax Java Driver for Apache Cassandra

[![Build Status](https://travis-ci.org/datastax/java-driver.svg?branch=2.1)](https://travis-ci.org/datastax/java-driver)

*If you're reading this on github.com, please note that this is the readme
for the development version and that some features described here might
not yet have been released. You can find the documentation for latest
version through [Java driver
docs](http://datastax.github.io/java-driver/) or via the release tags,
[e.g.
2.1.6](https://github.com/datastax/java-driver/tree/2.1.6).*

A modern, [feature-rich](features/) and highly tunable Java client
library for Apache Cassandra (1.2+) and DataStax Enterprise (3.1+) using
exclusively Cassandra's binary protocol and Cassandra Query Language v3.

**Features:**

* [Sync][sync] and [Async][async] API
* [Simple][simple_st], [Prepared][prepared_st], and [Batch][batch_st] statements
* Asynchronous IO, parallel execution, request pipelining
* [Connection pooling][pool]
* Auto node discovery
* Automatic reconnection
* Configurable [load balancing][lbp] and [retry policies][retry_policy]
* Works with any cluster size
* [Query builder][query_builder]
* [Object mapper][mapper]


[sync]: http://docs.datastax.com/en/drivers/java/2.1/com/datastax/driver/core/Session.html#execute(com.datastax.driver.core.Statement)
[async]: http://docs.datastax.com/en/drivers/java/2.1/com/datastax/driver/core/Session.html#executeAsync(com.datastax.driver.core.Statement)
[simple_st]: http://docs.datastax.com/en/drivers/java/2.1/com/datastax/driver/core/SimpleStatement.html
[prepared_st]: http://docs.datastax.com/en/drivers/java/2.1/com/datastax/driver/core/Session.html#prepare(com.datastax.driver.core.RegularStatement)
[batch_st]: http://docs.datastax.com/en/drivers/java/2.1/com/datastax/driver/core/BatchStatement.html
[pool]: features/pooling/
[lbp]: http://docs.datastax.com/en/drivers/java/2.1/com/datastax/driver/core/policies/LoadBalancingPolicy.html
[retry_policy]: http://docs.datastax.com/en/drivers/java/2.1/com/datastax/driver/core/policies/RetryPolicy.html
[query_builder]: http://docs.datastax.com/en/drivers/java/2.1/com/datastax/driver/core/querybuilder/QueryBuilder.html
[mapper]: http://docs.datastax.com/en/drivers/java/2.1/com/datastax/driver/mapping/MappingManager.html 

The driver architecture is based on layers. At the bottom lies the driver core.
This core handles everything related to the connections to a Cassandra
cluster (for example, connection pool, discovering new nodes, etc.) and exposes a simple,
relatively low-level API on top of which higher level layers can be built.

The driver contains the following modules:

- driver-core: the core layer.
- driver-mapping: the object mapper.
- driver-examples: example applications using the other modules which are
  only meant for demonstration purposes.

<<<<<<< HEAD
Please refer to the README of each module for more information.

=======
>>>>>>> 0bef855b
**Community:**

- JIRA: https://datastax-oss.atlassian.net/browse/JAVA
- MAILING LIST: https://groups.google.com/a/lists.datastax.com/forum/#!forum/java-driver-user
- IRC: #datastax-drivers on [irc.freenode.net](http://freenode.net)
- TWITTER: Follow the latest news about DataStax Drivers - [@olim7t](http://twitter.com/olim7t), [@mfiguiere](http://twitter.com/mfiguiere)
- DOCS: http://www.datastax.com/documentation/developer/java-driver/2.1/index.html
- API: http://www.datastax.com/drivers/java/2.1

**Feeback requested:** help us focus our efforts, provide your input on the [Platform and Runtime Survey](http://goo.gl/forms/qwUE6qnL7U) (we kept it short).  

**Feeback requested:** help us focus our efforts, provide your input on the [Platform and Runtime Survey](http://goo.gl/forms/qwUE6qnL7U) (we kept it short).


## Maven

The last release of the driver is available on Maven Central. You can install
it in your application using the following Maven dependency:

```xml
<dependency>
  <groupId>com.datastax.cassandra</groupId>
  <artifactId>cassandra-driver-core</artifactId>
  <version>2.1.6</version>
</dependency>
```

Note that the object mapper is published as a separate artifact:

```xml
<dependency>
  <groupId>com.datastax.cassandra</groupId>
  <artifactId>cassandra-driver-mapping</artifactId>
  <version>2.1.6</version>
</dependency>
```

We also provide a [shaded JAR](features/shaded_jar/)
to avoid the explicit dependency to Netty.

## Compatibility

The Java client driver 2.1 ([branch 2.1](https://github.com/datastax/java-driver/tree/2.1)) is compatible with Apache
Cassandra 1.2, 2.0 and 2.1.

UDT and tuple support is available only when using Apache Cassandra 2.1 (see [CQL improvements in Cassandra 2.1](http://www.datastax.com/dev/blog/cql-in-2-1)).

Other features are available only when using Apache Cassandra 2.0 or higher (e.g. result set paging,
[BatchStatement](https://github.com/datastax/java-driver/blob/2.1/driver-core/src/main/java/com/datastax/driver/core/BatchStatement.java), 
[lightweight transactions](http://www.datastax.com/documentation/cql/3.1/cql/cql_using/use_ltweight_transaction_t.html) 
-- see [What's new in Cassandra 2.0](http://www.datastax.com/documentation/cassandra/2.0/cassandra/features/features_key_c.html)). 
Trying to use these with a cluster running Cassandra 1.2 will result in 
an [UnsupportedFeatureException](https://github.com/datastax/java-driver/blob/2.1/driver-core/src/main/java/com/datastax/driver/core/exceptions/UnsupportedFeatureException.java) being thrown.


## Upgrading from previous versions

<<<<<<< HEAD
If you are upgrading from a previous version of the driver, be sure to have a look at
the [upgrade guide](/upgrade_guide/).
=======
If you are upgrading from the 1.x branch of the driver, be sure to have a look at
the [upgrade guide](upgrade_guide/).
>>>>>>> 0bef855b


### Troubleshooting

If you are having issues connecting to the cluster (seeing `NoHostAvailableConnection` exceptions) please check the 
[connection requirements](https://github.com/datastax/java-driver/wiki/Connection-requirements).


## License
Copyright 2012-2015, DataStax

Licensed under the Apache License, Version 2.0 (the "License");
you may not use this file except in compliance with the License.
You may obtain a copy of the License at

http://www.apache.org/licenses/LICENSE-2.0

Unless required by applicable law or agreed to in writing, software
distributed under the License is distributed on an "AS IS" BASIS,
WITHOUT WARRANTIES OR CONDITIONS OF ANY KIND, either express or implied.
See the License for the specific language governing permissions and
limitations under the License.<|MERGE_RESOLUTION|>--- conflicted
+++ resolved
@@ -51,11 +51,6 @@
 - driver-examples: example applications using the other modules which are
   only meant for demonstration purposes.
 
-<<<<<<< HEAD
-Please refer to the README of each module for more information.
-
-=======
->>>>>>> 0bef855b
 **Community:**
 
 - JIRA: https://datastax-oss.atlassian.net/browse/JAVA
@@ -66,8 +61,6 @@
 - API: http://www.datastax.com/drivers/java/2.1
 
 **Feeback requested:** help us focus our efforts, provide your input on the [Platform and Runtime Survey](http://goo.gl/forms/qwUE6qnL7U) (we kept it short).  
-
-**Feeback requested:** help us focus our efforts, provide your input on the [Platform and Runtime Survey](http://goo.gl/forms/qwUE6qnL7U) (we kept it short).
 
 
 ## Maven
@@ -113,13 +106,8 @@
 
 ## Upgrading from previous versions
 
-<<<<<<< HEAD
 If you are upgrading from a previous version of the driver, be sure to have a look at
 the [upgrade guide](/upgrade_guide/).
-=======
-If you are upgrading from the 1.x branch of the driver, be sure to have a look at
-the [upgrade guide](upgrade_guide/).
->>>>>>> 0bef855b
 
 
 ### Troubleshooting
